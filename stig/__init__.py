# This program is free software: you can redistribute it and/or modify
# it under the terms of the GNU General Public License as published by
# the Free Software Foundation, either version 3 of the License, or
# (at your option) any later version.
#
# This program is distributed in the hope that it will be useful
# but WITHOUT ANY WARRANTY; without even the implied warranty of
# MERCHANTABILITY or FITNESS FOR A PARTICULAR PURPOSE.  See the
# GNU General Public License for more details
# http://www.gnu.org/licenses/gpl-3.0.txt

<<<<<<< HEAD
__version__ = '0.12.12a0'
=======
__version__ = '0.13.0a0'
>>>>>>> 8d8ffa75
__appname__ = __name__.split('.')[0]
__url__ = 'https://github.com/rndusr/stig'


def run():
    try:
        from . import main
        if main.cliargs['profile_file'] is not None:
            main.logging.start_profiling(main.run,
                                         filepath=main.cliargs['profile_file'],
                                         statistical=False)
        else:
            main.run()
    except KeyboardInterrupt:
        pass<|MERGE_RESOLUTION|>--- conflicted
+++ resolved
@@ -9,11 +9,7 @@
 # GNU General Public License for more details
 # http://www.gnu.org/licenses/gpl-3.0.txt
 
-<<<<<<< HEAD
-__version__ = '0.12.12a0'
-=======
 __version__ = '0.13.0a0'
->>>>>>> 8d8ffa75
 __appname__ = __name__.split('.')[0]
 __url__ = 'https://github.com/rndusr/stig'
 
