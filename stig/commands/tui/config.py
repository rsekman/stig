# This program is free software: you can redistribute it and/or modify
# it under the terms of the GNU General Public License as published by
# the Free Software Foundation, either version 3 of the License, or
# (at your option) any later version.
#
# This program is distributed in the hope that it will be useful
# but WITHOUT ANY WARRANTY; without even the implied warranty of
# MERCHANTABILITY or FITNESS FOR A PARTICULAR PURPOSE.  See the
# GNU General Public License for more details
# http://www.gnu.org/licenses/gpl-3.0.txt

from .. import CmdError
from ..base import config as base
from . import _mixin as mixin


class DumpCmd(base.DumpCmdbase):
    provides = {'tui'}

    def dump_rc(self, content, path, force=False):
        if path is None:
            raise CmdError('Printing to stdout is not supported in the TUI.')
        else:
            return self.write_rc_file(content, path, force)


class RcCmd(base.RcCmdbase):
    provides = {'tui'}


class ResetCmd(base.ResetCmdbase):
    provides = {'tui'}

    def run(self, NAME):
        if NAME:
            super().run(NAME)
        else:
            # Get name from focused item in setting list
            from ...tui import main as tui
            from ...tui.views import SettingListWidget
            widget = tui.tabs.focus
            if isinstance(widget, SettingListWidget):
                setting_name = widget.focused_widget.name
                super().run((setting_name,))


class SetCmd(base.SetCmdbase,
             mixin.create_list_widget):
    provides = {'tui'}

    def make_setting_list(self, sort, columns):
        from ...tui.views import SettingListWidget
        self.create_list_widget(SettingListWidget, theme_name='settinglist',
                                sort=sort, columns=columns)


class RateLimitCmd(base.RateLimitCmdbase,
                   mixin.make_request, mixin.select_torrents, mixin.polling_frenzy):
    provides = {'tui'}

    async def _set_limits(self, TORRENT_FILTER, directions, limit, adjust=False, quiet=False):
        if TORRENT_FILTER == ['global']:
            await self._set_global_limits(directions, limit,
                                          adjust=adjust, quiet=quiet)
        else:
            await self._set_individual_limits(TORRENT_FILTER, directions, limit,
                                              adjust=adjust, quiet=quiet)

    async def _show_limits(self, TORRENT_FILTER, directions):
        if TORRENT_FILTER == ['global']:
            await self._show_global_limits(directions)
        else:
            await self._show_individual_limits(TORRENT_FILTER, directions)

    def _output(self, msg):
<<<<<<< HEAD
        self.info(msg)

class LinkPathCmd(base.LinkPathCmd):
    provides = {'tui'}

class RatioLimitCmd(base.RatioLimitCmd,
                    mixin.make_request, mixin.select_torrents, mixin.polling_frenzy):
    provides = {'tui'}

class LabelCmd(base.LabelCmd, mixin.make_request, mixin.select_torrents, mixin.polling_frenzy):
    provides = {'tui'}
=======
        self.info(msg)
>>>>>>> 7966ae81
<|MERGE_RESOLUTION|>--- conflicted
+++ resolved
@@ -73,18 +73,12 @@
             await self._show_individual_limits(TORRENT_FILTER, directions)
 
     def _output(self, msg):
-<<<<<<< HEAD
         self.info(msg)
+
 
 class LinkPathCmd(base.LinkPathCmd):
     provides = {'tui'}
 
 class RatioLimitCmd(base.RatioLimitCmd,
                     mixin.make_request, mixin.select_torrents, mixin.polling_frenzy):
-    provides = {'tui'}
-
-class LabelCmd(base.LabelCmd, mixin.make_request, mixin.select_torrents, mixin.polling_frenzy):
-    provides = {'tui'}
-=======
-        self.info(msg)
->>>>>>> 7966ae81
+    provides = {'tui'}