# This program is free software: you can redistribute it and/or modify
# it under the terms of the GNU General Public License as published by
# the Free Software Foundation, either version 3 of the License, or
# (at your option) any later version.
#
# This program is distributed in the hope that it will be useful
# but WITHOUT ANY WARRANTY; without even the implied warranty of
# MERCHANTABILITY or FITNESS FOR A PARTICULAR PURPOSE.  See the
# GNU General Public License for more details
# http://www.gnu.org/licenses/gpl-3.0.txt

import asyncio
import os
from pathlib import Path

from ... import objects
from ...completion import candidates
from ...utils.cliparser import Arg
from .. import CmdError, CommandMeta
from . import _mixin as mixin
from ._common import (make_COLUMNS_doc, make_SCRIPTING_doc, make_SORT_ORDERS_doc,
                      make_X_FILTER_spec)

from ...logging import make_logger  # isort:skip
log = make_logger(__name__)


class AddTorrentsCmdbase(metaclass=CommandMeta):
    name = 'add'
    aliases = ('download','get')
    provides = set()
    category = 'torrent'
    description = 'Download torrents'
    usage = ('add [<OPTIONS>] <TORRENT> <TORRENT> <TORRENT> ...',)
    examples = ('add 72d7a3179da3de7a76b98f3782c31843e3f818ee',
                'add --stopped http://example.org/something.torrent',
                'add --labels linux,iso https://archlinux.org/releng/releases/2022.04.05/torrent/')
    argspecs = (
        {'names': ('TORRENT',), 'nargs': '+',
         'description': 'Link or path to torrent file, magnet link or info hash'},

        {'names': ('--stopped','-s'), 'action': 'store_true',
         'description': 'Do not start downloading the added torrent(s)'},

        {'names': ('--path','-p'),
         'description': ('Custom download directory for added torrent(s) '
                         'relative to "srv.path.complete" setting')},

        {'names': ('--labels','-l'),
         'description': 'Comma-separated list of labels'},
    )

    async def run(self, TORRENT, stopped, path, labels):
        success = True
        force_torrentlist_update = False
<<<<<<< HEAD
        if path:
            path = objects.pathtranslator.to_remote(path)
        labels = labels.split(',')
=======
        if labels:
            labels = labels.split(',')
>>>>>>> 8f06b9b3
        for source in TORRENT:
            source_abs_path = self.make_path_absolute(source)
            response = await self.make_request(objects.srvapi.torrent.add(source_abs_path,
                                                                          stopped=stopped,
                                                                          path=path,
                                                                          labels=labels))
            success = success and response.success
            force_torrentlist_update = force_torrentlist_update or success

        # Update torrentlist AFTER all 'add' requests
        if force_torrentlist_update and hasattr(self, 'polling_frenzy'):
            self.polling_frenzy()

        if not success:
            raise CmdError()

    @staticmethod
    def make_path_absolute(path):
        abspath = os.path.abspath(os.path.expanduser(path))
        if os.path.exists(abspath):
            return abspath
        else:
            return path

    @classmethod
    def completion_candidates_params(cls, option, args):
        """Complete parameters (e.g. --option parameter1,parameter2)"""
        if option == '--path':
            return candidates.fs_path(args.curarg.before_cursor,
                                      base=objects.cfg['srv.path.complete'],
                                      directories_only=True)


class TorrentDetailsCmdbase(mixin.get_single_torrent, metaclass=CommandMeta):
    name = 'details'
    aliases = ('info',)
    provides = set()
    category = 'torrent'
    description = 'Display detailed torrent information'
    usage = ('details',
             'details <TORRENT FILTER>')
    examples = ('details id=71',)
    argspecs = (
        make_X_FILTER_spec('TORRENT', or_focused=True, nargs='?'),
    )

    async def run(self, TORRENT_FILTER):
        try:
            tfilter = self.select_torrents(TORRENT_FILTER,
                                           allow_no_filter=False,
                                           discover_torrent=True,
                                           prefer_focused=True)
        except ValueError as e:
            raise CmdError(e)
        else:
            torrent = await self.get_single_torrent(tfilter, keys=('id', 'name'))
            if not torrent:
                raise CmdError()
            else:
                log.debug('Showing details of torrent %r: %r', tfilter, torrent)
                if asyncio.iscoroutinefunction(self.display_details):
                    await self.display_details(torrent['id'])
                else:
                    self.display_details(torrent['id'])

    @classmethod
    def completion_candidates_posargs(cls, args):
        """Complete positional arguments"""
        if args.curarg_index == 1:
            return candidates.torrent_filter(args.curarg)


class ListTorrentsCmdbase(mixin.get_torrent_sorter, mixin.get_torrent_columns,
                          metaclass=CommandMeta):
    name = 'list'
    aliases = ('ls',)
    provides = set()
    category = 'torrent'
    description = 'List torrents'
    usage = ('list [<OPTIONS>]',
             'list [<OPTIONS>] <TORRENT FILTER> <TORRENT FILTER> ...')
    examples = ('ls active',
                'ls !active',
                'ls seeds<10',
                'ls active&tracker~example.org',
                'ls active|idle&tracker~example')
    argspecs = (
        make_X_FILTER_spec('TORRENT', or_focused=False, nargs='*'),

        {'names': ('--sort', '-s'),
         'default_description': "current value of 'sort.torrents' setting",
         'description': ('Comma-separated list of sort orders '
                         "(see SORT ORDERS section)")},

        {'names': ('--columns', '-c'),
         'default_description': "current value of 'columns.torrents' setting",
         'description': ('Comma-separated list of column names '
                         "(see COLUMNS section)")},
    )

    from ...client.sorters import TorrentSorter
    from ...views.torrent import COLUMNS
    more_sections = {
        'COLUMNS': make_COLUMNS_doc(COLUMNS, '--columns', 'columns.torrents'),
        'SORT ORDERS': make_SORT_ORDERS_doc(TorrentSorter, '--sort', 'sort.torrents'),
        'SCRIPTING': make_SCRIPTING_doc(name),
    }

    async def run(self, TORRENT_FILTER, sort, columns):
        sort = objects.localcfg['sort.torrents'] if sort is None else sort
        columns = objects.localcfg['columns.torrents'] if columns is None else columns
        try:
            columns = self.get_torrent_columns(columns)
            tfilter = self.select_torrents(TORRENT_FILTER,
                                           allow_no_filter=True,
                                           discover_torrent=False)
            sort = self.get_torrent_sorter(sort)
        except ValueError as e:
            raise CmdError(e)
        else:
            log.debug('Listing %s torrents sorted by %s', tfilter, sort)
            if asyncio.iscoroutinefunction(self.make_torrent_list):
                await self.make_torrent_list(tfilter, sort, columns)
            else:
                self.make_torrent_list(tfilter, sort, columns)

    @classmethod
    def completion_candidates_posargs(cls, args):
        """Complete positional arguments"""
        return candidates.torrent_filter(args.curarg)

    @classmethod
    def completion_candidates_params(cls, option, args):
        """Complete parameters (e.g. --option parameter1,parameter2)"""
        if option == '--sort':
            return candidates.sort_orders('TorrentSorter')
        elif option == '--columns':
            return candidates.column_names('torrents')


class TorrentMagnetURICmdbase(metaclass=CommandMeta):
    name = 'magnet'
    aliases = ('uri',)
    provides = set()
    category = 'torrent'
    description = 'Display torrent(s) magnet URI'
    usage = ('magnet',
             'magnet <TORRENT FILTER>')
    examples = ('magnet name~ubuntu',)
    argspecs = (
        make_X_FILTER_spec('TORRENT', or_focused=True, nargs='?'),
    )

    async def run(self, TORRENT_FILTER):
        try:
            tfilter = self.select_torrents(TORRENT_FILTER,
                                           allow_no_filter=False,
                                           discover_torrent=True,
                                           prefer_focused=False)
        except ValueError as e:
            raise CmdError(e)
        else:
            try:
                uris = await objects.srvapi.torrent.get_magnet_uris(tfilter)
            except objects.srvapi.ClientError as e:
                raise CmdError(e)
            else:
                self.display_uris(uris)

    @classmethod
    def completion_candidates_posargs(cls, args):
        """Complete positional arguments"""
        if args.curarg_index == 1:
            return candidates.torrent_filter(args.curarg)


class MoveTorrentsCmdbase(metaclass=CommandMeta):
    name = 'move'
    aliases = ('mv',)
    provides = set()
    category = 'torrent'
    description = "Change torrents' location"
    usage = ('move <PATH>',
             'move <TORRENT FILTER> <PATH>')
    examples = ('move ./new/path',
                'move size>50G /path/to/lots/of/storage')
    argspecs = (
        make_X_FILTER_spec('TORRENT', or_focused=True, nargs='?'),

        {'names': ('PATH',),
         'description': ('Move the specified torrent(s) to this directory.  If PATH is relative '
                         '(i.e. does not start with "/"), it is relative to the value of the '
                         'setting "srv.path.complete".  That means "." is the download path.')},
    )

    async def run(self, TORRENT_FILTER, PATH):
        try:
            tfilter = self.select_torrents(TORRENT_FILTER,
                                           allow_no_filter=False,
                                           discover_torrent=True)
        except ValueError as e:
            raise CmdError(e)
        else:
            PATH = objects.pathtranslator.to_remote(Path(PATH)).as_posix()
            response = await self.make_request(objects.srvapi.torrent.move(tfilter, PATH),
                                               polling_frenzy=True)
            if not response.success:
                raise CmdError()


class RemoveTorrentsCmdbase(metaclass=CommandMeta):
    name = 'remove'
    aliases = ('rm', 'delete')
    provides = set()
    category = 'torrent'
    description = 'Remove torrents'
    usage = ('remove [<OPTIONS>]',
             'remove [<OPTIONS>] <TORRENT FILTER> <TORRENT FILTER> ...')
    examples = ('remove',
                r'remove "stupid torrent" silly\ torrent and_this_torrent',
                'remove -d "unwanted torrent"')
    argspecs = (
        make_X_FILTER_spec('TORRENT', or_focused=True, nargs='*'),

        {'names': ('--delete-files','-d'), 'action': 'store_true',
         'description': 'Delete any downloaded files'},

        {'names': ('--force','-f'), 'action': 'store_true',
         'description': ('Ignore remove.max-hits setting: Remove all '
                         'matching torrents instead of asking for confirmation '
                         'if the number of matches exceeds remove.max-hits')},
    )

    async def run(self, TORRENT_FILTER, delete_files, force):
        try:
            tfilter = self.select_torrents(TORRENT_FILTER,
                                           allow_no_filter=False,
                                           discover_torrent=True)
        except ValueError as e:
            raise CmdError(e)
        else:
            async def do_remove(tfilter=tfilter, delete_files=delete_files):
                response = await self.make_request(
                    objects.srvapi.torrent.remove(tfilter, delete=delete_files),
                    polling_frenzy=True)
                if not response.success:
                    raise CmdError()

            async def do_keep(tfilter=tfilter):
                self.error(('Keeping %s torrents: Too many hits ' % tfilter) +
                           '(use --force or increase remove.max-hits setting)')

            response = await objects.srvapi.torrent.torrents(tfilter, keys=('id',))
            hits = len(response.torrents)
            success = hits > 0
            if force or objects.cfg['remove.max-hits'] < 0 or hits < objects.cfg['remove.max-hits']:
                return await do_remove()
            else:
                await self.show_list_of_hits(tfilter)
                if hits > 0:
                    question = 'Are you sure you want to remove %d torrent%s' % (
                        hits, '' if hits == 1 else 's')
                    if delete_files:
                        question += ' and their files'
                    question += '?'
                    success = await self.ask_yes_no(question, yes=do_remove, no=do_keep,
                                                    after=self.remove_list_of_hits)
                if not success:
                    raise CmdError()

    @classmethod
    def completion_candidates_posargs(cls, args):
        """Complete positional arguments"""
        return candidates.torrent_filter(args.curarg)


class RenameCmdbase(metaclass=CommandMeta):
    name = 'rename'
    aliases = ('rn',)
    provides = set()
    category = 'torrent'
    description = 'Rename a torrent or one of its files or directories'
    usage = ('rename <NEW>',
             'rename <TORRENT> <NEW>')
    examples = ('rename "A Better Name"',
                'rename id=123 Foo',
                'rename id=123/some/file new_file_name')
    argspecs = (
        {'names': ('TORRENT',), 'nargs': '?',
         'description': ('Torrent filter expression, optionally followed by a "/" and '
                         'the relative path to a file or directory in the torrent'),
         'default_description': 'Focused torrent, file or directory in the TUI'},

        {'names': ('NEW',),
         'description': ('New name of the torrent, file or directory specified by TORRENT '
                         '(must not contain "/" or be "." or "..")')},

        {'names': ('--unique', '-u'), 'action': 'store_true',
         'description': ('Ensure the torrent filter expression in TORRENT matches exactly '
                         'one torrent; if not given, all matching files in all matching '
                         'torrents are renamed'),
         'default_description': 'Enabled automatically when renaming torrents'},
    )

    async def run(self, TORRENT, NEW, unique):
        if not TORRENT:
            # Autodetect path
            path = self.get_relative_path_from_focused(unique=unique)
            if path:
                # path is "<TORRENT
                # IDENTIFIER>/relative/path/to/file/in/torrent" where <TORRENT
                # IDENTIFIER> is either the torrent's name or "id=<ID>" if
                # `unique` is True.
                TORRENT = path

        # Split torrent filter from relative path in torrent
        if TORRENT and '/' in TORRENT:
            FILTER, PATH = TORRENT.split('/', maxsplit=1)
            renaming_torrent = False
        else:
            FILTER, PATH = TORRENT, None
            renaming_torrent = True

        try:
            tfilter = self.select_torrents(FILTER,
                                           allow_no_filter=False,
                                           discover_torrent=True)
        except ValueError as e:
            raise CmdError(e)
        else:
            response = await self.make_request(
                objects.srvapi.torrent.torrents(tfilter, keys=('id',)),
                quiet=True)
            if not response.success:
                raise CmdError()
            elif (unique or renaming_torrent) and len(response.torrents) > 1:
                # When renaming a torrent or --unique is given, tfilter must
                # match exactly one torrent.  If it matches zero torrents,
                # make_request() below with produce the appropriate error
                # message.
                raise CmdError('%s matches more than one torrent' % tfilter)
            else:
                success = True
                for torrent in response.torrents:
                    tid = torrent['id']
                    response = await self.make_request(
                        objects.srvapi.torrent.rename(tid, path=PATH, new_name=NEW),
                        polling_frenzy=True)
                    if not response.success:
                        success = False
                if not success:
                    raise CmdError()

    @classmethod
    async def completion_candidates_posargs(cls, args):
        """Complete positional arguments"""
        # We don't care about options
        args = args.posargs()
        if args.curarg_index == 1:
            # Complete file and directory names from torrent(s)
            return await candidates.torrent_path(args.curarg, only='any')
        elif args.curarg_index == 2:
            first_arg_stripped = args[1].strip('/')
            if '/' in first_arg_stripped:
                # First argument contains a path separator, so destination is
                # the new file name.  The second argument can't contain a path
                # separator if it's a file or directory.
                if '/' not in args.curarg:
                    # To make it more convenient to adjust file/directory names,
                    # destination candidates are existing files or directories
                    # from the path specified in the first argument.  Files if
                    # the first argument points to a file, directories if the
                    # first argument points to a directory.
                    source = Arg(first_arg_stripped, curpos=len(first_arg_stripped))
                    log.debug('Using destination candidates from: %r', source)
                    return await candidates.torrent_path(source, only='auto')
            else:
                # Destination is the new torrent name
                log.debug('Using torrent names as destination candidates')
                return await candidates.torrent_filter(args.curarg, filter_names=False)


# Argument definitions that are shared between commands
ARGSPEC_TOGGLE = {
    'names': ('--toggle','-t'), 'action': 'store_true',
    'description': ('Start TORRENT if stopped and vice versa')
}

class StartTorrentsCmdbase(metaclass=CommandMeta):
    name = 'start'
    aliases = ()
    provides = set()
    category = 'torrent'
    description = 'Start downloading torrents'
    usage = ('start [<OPTIONS>]',
             'start [<OPTIONS>] <TORRENT FILTER> <TORRENT FILTER> ...')
    examples = ('start',
                "start 'night of the living dead' Metropolis",
                'start ubuntu --force')
    argspecs = (
        make_X_FILTER_spec('TORRENT', or_focused=True, nargs='*'),

        {'names': ('--force','-f'), 'action': 'store_true',
         'description': 'Ignore download queue'},

        ARGSPEC_TOGGLE,
    )

    async def run(self, TORRENT_FILTER, toggle, force):
        try:
            tfilter = self.select_torrents(TORRENT_FILTER,
                                           allow_no_filter=False,
                                           discover_torrent=True)
        except ValueError as e:
            raise CmdError(e)
        else:
            if toggle:
                response = await self.make_request(
                    objects.srvapi.torrent.toggle_stopped(tfilter, force=force),
                    polling_frenzy=True)
            else:
                response = await self.make_request(
                    objects.srvapi.torrent.start(tfilter, force=force),
                    polling_frenzy=True)
            if not response.success:
                raise CmdError()

    @classmethod
    def completion_candidates_posargs(cls, args):
        """Complete positional arguments"""
        return candidates.torrent_filter(args.curarg)


class StopTorrentsCmdbase(metaclass=CommandMeta):
    name = 'stop'
    aliases = ('pause',)
    provides = set()
    category = 'torrent'
    description = 'Stop downloading torrents'
    usage = ('stop [<OPTIONS>]',
             'stop [<OPTIONS>] <TORRENT FILTER> <TORRENT FILTER> ...')
    examples = ('stop',
                'stop "night of the living dead" idle',
                'stop --toggle ubuntu')
    argspecs = (
        make_X_FILTER_spec('TORRENT', or_focused=True, nargs='*'),
        ARGSPEC_TOGGLE,
    )

    async def run(self, TORRENT_FILTER, toggle):
        try:
            tfilter = self.select_torrents(TORRENT_FILTER,
                                           allow_no_filter=False,
                                           discover_torrent=True)
        except ValueError as e:
            raise CmdError(e)
        else:
            if toggle:
                response = await self.make_request(
                    objects.srvapi.torrent.toggle_stopped(tfilter),
                    polling_frenzy=True)
            else:
                response = await self.make_request(
                    objects.srvapi.torrent.stop(tfilter),
                    polling_frenzy=True)
            if not response.success:
                raise CmdError()

    @classmethod
    def completion_candidates_posargs(cls, args):
        """Complete positional arguments"""
        return candidates.torrent_filter(args.curarg)


class VerifyTorrentsCmdbase(metaclass=CommandMeta):
    name = 'verify'
    aliases = ('check',)
    provides = set()
    category = 'torrent'
    description = 'Verify downloaded torrent data'
    usage = ('verify [<OPTIONS>]',
             'verify [<OPTIONS>] <TORRENT FILTER> <TORRENT FILTER> ...')
    examples = ('verify',
                'verify debian')
    argspecs = (
        make_X_FILTER_spec('TORRENT', or_focused=True, nargs='*'),
    )

    async def run(self, TORRENT_FILTER):
        try:
            tfilter = self.select_torrents(TORRENT_FILTER,
                                           allow_no_filter=False,
                                           discover_torrent=True)
        except ValueError as e:
            raise CmdError(e)
        else:
            response = await self.make_request(objects.srvapi.torrent.verify(tfilter),
                                               polling_frenzy=True)
            if not response.success:
                raise CmdError()

    @classmethod
    def completion_candidates_posargs(cls, args):
        """Complete positional arguments"""
        return candidates.torrent_filter(args.curarg)<|MERGE_RESOLUTION|>--- conflicted
+++ resolved
@@ -53,14 +53,10 @@
     async def run(self, TORRENT, stopped, path, labels):
         success = True
         force_torrentlist_update = False
-<<<<<<< HEAD
         if path:
             path = objects.pathtranslator.to_remote(path)
-        labels = labels.split(',')
-=======
         if labels:
             labels = labels.split(',')
->>>>>>> 8f06b9b3
         for source in TORRENT:
             source_abs_path = self.make_path_absolute(source)
             response = await self.make_request(objects.srvapi.torrent.add(source_abs_path,
