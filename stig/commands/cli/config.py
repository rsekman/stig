--- conflicted
+++ resolved
@@ -67,12 +67,11 @@
     def _output(self, msg):
         print(msg)
 
-<<<<<<< HEAD
 class LinkPathCmd(base.LinkPathCmd):
     provides = {'cli'}
 
 class RatioLimitCmd(base.RatioLimitCmd, mixin.make_request, mixin.select_torrents):
-=======
+    provides = {'cli'}
+
 class LabelCmd(base.LabelCmd, mixin.make_request, mixin.select_torrents):
->>>>>>> 2be2ecda
     provides = {'cli'}